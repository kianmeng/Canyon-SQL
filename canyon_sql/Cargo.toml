[package]
name = "canyon_sql"
<<<<<<< HEAD
version = "0.0.1"
=======
version = "0.1.0"
>>>>>>> 03af1b45
edition = "2021"
authors = ["Alex Vergara<pyzyryab@tutanota.com>, Gonzalo Busto<gbm25@gmail.com>"]
documentation = "https://zerodaycode.github.io/canyon-book/"
homepage = "https://github.com/zerodaycode/Canyon-SQL"
readme = "../README.md"
license = "MIT"
description = "A Rust ORM and QueryBuilder"

[dependencies]
async-trait = { version = "0.1.50" }

# Project crates
<<<<<<< HEAD
canyon_macros = { version = "0.0.1", path = "../canyon_macros" }
canyon_observer = { version = "0.0.1", path = "../canyon_observer" }
canyon_crud = { version = "0.0.1", path = "../canyon_crud" }
canyon_connection = { version = "0.0.1", path = "../canyon_connection" }
=======
canyon_macros = { version = "0.1.0", path = "../canyon_macros" }
canyon_observer = { version = "0.1.0", path = "../canyon_observer" }
canyon_crud = { version = "0.1.0", path = "../canyon_crud" }
canyon_connection = { version = "0.1.0", path = "../canyon_connection" }
>>>>>>> 03af1b45
<|MERGE_RESOLUTION|>--- conflicted
+++ resolved
@@ -1,10 +1,6 @@
 [package]
 name = "canyon_sql"
-<<<<<<< HEAD
-version = "0.0.1"
-=======
 version = "0.1.0"
->>>>>>> 03af1b45
 edition = "2021"
 authors = ["Alex Vergara<pyzyryab@tutanota.com>, Gonzalo Busto<gbm25@gmail.com>"]
 documentation = "https://zerodaycode.github.io/canyon-book/"
@@ -17,14 +13,7 @@
 async-trait = { version = "0.1.50" }
 
 # Project crates
-<<<<<<< HEAD
-canyon_macros = { version = "0.0.1", path = "../canyon_macros" }
-canyon_observer = { version = "0.0.1", path = "../canyon_observer" }
-canyon_crud = { version = "0.0.1", path = "../canyon_crud" }
-canyon_connection = { version = "0.0.1", path = "../canyon_connection" }
-=======
 canyon_macros = { version = "0.1.0", path = "../canyon_macros" }
 canyon_observer = { version = "0.1.0", path = "../canyon_observer" }
 canyon_crud = { version = "0.1.0", path = "../canyon_crud" }
-canyon_connection = { version = "0.1.0", path = "../canyon_connection" }
->>>>>>> 03af1b45
+canyon_connection = { version = "0.1.0", path = "../canyon_connection" }