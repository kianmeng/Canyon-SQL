use proc_macro2::TokenStream;
use quote::quote;

use crate::utils::macro_tokens::MacroTokens;

/// Generates the TokenStream for the __delete() CRUD operation
/// returning a result, indicating a posible failure querying the database
pub fn generate_delete_tokens(macro_data: &MacroTokens, table_schema_data: &String) -> TokenStream {
    let ty = macro_data.ty;

    let fields = macro_data.get_struct_fields();
    let pk = macro_data.get_primary_key_annotation();

    if let Some(primary_key) = pk {
        let pk_field = fields
            .iter()
            .find(|f| *f.to_string() == primary_key)
            .expect(
                "Something really bad happened finding the Ident for the pk field on the delete",
            );
        let pk_field_value =
<<<<<<< HEAD
            quote! { &self.#pk_field as &dyn canyon_sql::crud::bounds::QueryParameters<'_> };
=======
            quote! { &self.#pk_field as &dyn canyon_sql::crud::bounds::QueryParameter<'_> };
>>>>>>> 03af1b45

        quote! {
            /// Deletes from a database entity the row that matches
            /// the current instance of a T type, returning a result
            /// indicating a posible failure querying the database.
            async fn delete(&self) -> Result<(), Box<(dyn std::error::Error + Send + Sync + 'static)>> {
                let stmt = format!("DELETE FROM {} WHERE {:?} = $1", #table_schema_data, #primary_key);

                let result = <#ty as canyon_sql::crud::Transaction<#ty>>::query(
                    stmt,
                    &[#pk_field_value],
                    ""
                ).await;

                if let Err(error) = result {
                    Err(error)
                } else { Ok(()) }
            }

            /// Deletes from a database entity the row that matches
            /// the current instance of a T type, returning a result
            /// indicating a posible failure querying the database with the specified datasource.
            async fn delete_datasource<'a>(&self, datasource_name: &'a str)
                -> Result<(), Box<(dyn std::error::Error + Send + Sync + 'static)>>
            {
                let stmt = format!("DELETE FROM {} WHERE {:?} = $1", #table_schema_data, #primary_key);

                let result = <#ty as canyon_sql::crud::Transaction<#ty>>::query(
                    stmt,
                    &[#pk_field_value],
                    datasource_name
                ).await;

                if let Err(error) = result {
                    Err(error)
                } else { Ok(()) }
            }
        }
    } else {
        // Delete operation over an instance isn't available without declaring a primary key.
        // The delete querybuilder variant must be used for the case when there's no pk declared
        quote! {
            async fn delete(&self)
                -> Result<(), Box<dyn std::error::Error + Sync + std::marker::Send>>
            {
                Err(std::io::Error::new(
                    std::io::ErrorKind::Unsupported,
                    "You can't use the 'delete' method on a \
                    CanyonEntity that does not have a #[primary_key] annotation. \
                    If you need to perform an specific search, use the Querybuilder instead."
                ).into_inner().unwrap())
            }

            async fn delete_datasource<'a>(&self, datasource_name: &'a str)
                -> Result<(), Box<dyn std::error::Error + Sync + std::marker::Send>>
            {
                Err(std::io::Error::new(
                    std::io::ErrorKind::Unsupported,
                    "You can't use the 'delete_datasource' method on a \
                    CanyonEntity that does not have a #[primary_key] annotation. \
                    If you need to perform an specific search, use the Querybuilder instead."
                ).into_inner().unwrap())
            }
        }
    }
}

/// Generates the TokenStream for the __delete() CRUD operation as a
/// [`query_elements::query_builder::QueryBuilder<'a, #ty>`]
pub fn generate_delete_query_tokens(
    macro_data: &MacroTokens,
    table_schema_data: &String,
) -> TokenStream {
    let ty = macro_data.ty;

    quote! {
        /// Generates a [`canyon_sql::query::DeleteQueryBuilder`]
        /// that allows you to customize the query by adding parameters and constrains dynamically.
        ///
        /// It performs an `DELETE FROM table_name`, where `table_name` it's the name of your
        /// entity but converted to the corresponding database convention,
        /// unless concrete values are setted on the available parameters of the
        /// `canyon_macro(table_name = "table_name", schema = "schema")`
        fn delete_query<'a>() -> canyon_sql::query::DeleteQueryBuilder<'a, #ty> {
            canyon_sql::query::DeleteQueryBuilder::new(#table_schema_data, "")
        }

        /// Generates a [`canyon_sql::query::DeleteQueryBuilder`]
        /// that allows you to customize the query by adding parameters and constrains dynamically.
        ///
        /// It performs an `DELETE FROM table_name`, where `table_name` it's the name of your
        /// entity but converted to the corresponding database convention,
        /// unless concrete values are setted on the available parameters of the
        /// `canyon_macro(table_name = "table_name", schema = "schema")`
        ///
        /// The query it's made against the database with the configured datasource
        /// described in the configuration file, and selected with the [`&str`]
        /// passed as parameter.
        fn delete_query_datasource<'a>(datasource_name: &'a str) -> canyon_sql::query::DeleteQueryBuilder<'a, #ty> {
            canyon_sql::query::DeleteQueryBuilder::new(#table_schema_data, datasource_name)
        }
    }
}<|MERGE_RESOLUTION|>--- conflicted
+++ resolved
@@ -19,11 +19,7 @@
                 "Something really bad happened finding the Ident for the pk field on the delete",
             );
         let pk_field_value =
-<<<<<<< HEAD
-            quote! { &self.#pk_field as &dyn canyon_sql::crud::bounds::QueryParameters<'_> };
-=======
             quote! { &self.#pk_field as &dyn canyon_sql::crud::bounds::QueryParameter<'_> };
->>>>>>> 03af1b45
 
         quote! {
             /// Deletes from a database entity the row that matches
