--- conflicted
+++ resolved
@@ -10,48 +10,14 @@
 `Canyon-SQL` is a high level abstraction for working with multiple databases concurrently. Is build on top of the `async` language features
 to provide a high speed, high performant library to handling data access for consumers.
 
-<<<<<<< HEAD
-## Early stage advice
-
-The library it's still on a `early stage` state.
-Any contrib via `fork` + `PR` it's really appreciated. Currently we are involved in a really active development on the project. Near to december 2022, first release will be published and available in `crates.io`.
-
-## Most important features
-
-- **Async** by default. Almost every functionality provided is ready to be consumed concurrently.
-- Use of multiple datasources. You can query multiple databases at the same time, even different ones!. This means that you will be able to query concurrently
-a `PostgreSQL` database and an `SqlServer` one in the same project.
-- Is macro based. With a few annotations and a configuration file, you are ready to write your data access.
-- Allows **migrations**. `Canyon-SQL` comes with a *god-mode* that will manage every table on your database for you. You can modify in `Canyon` code your tables internally, altering columns, setting up constraints... 
-Also, in the future, we have plans to allow you to manipulate the whole server, like creating databases, altering configurations... everything, but in a programatically approach with `Canyon`!
-
-## Supported databases
-
-`Canyon-SQL` currently has support for work with the following databases:
-
-- PostgreSQL (via `tokio-postgres` crate)
-- SqlServer (via `tiberius` crate)
-
-Every crate listed above is an `async` based crate, in line with the guidelines of the `Canyon-SQL` design.
-
-There are plans for include more databases, but is not one of the priorities of the development team nowadays.
-=======
 ## Early stage disclaimer
 
 The library it's still on a `early stage` state.
 Any contrib via `fork` + `PR` it's really appreciated. Currently we are involved in a really active development on the project.
->>>>>>> 03af1b45
 
 ## Full documentation resources
 
 There is a `work-in-progress` web page, build with `mdBook` containing the official documentation.
-<<<<<<< HEAD
-You can read it [by clicking this link](https://zerodaycode.github.io/canyon-book/)
-
-> At this time, and while this comment is in this README.md file, the documentation linked above is outdated
-with the current library implementation. This will took to update probably several weeks, so take in consideration
-wait for this comment to dissapear from here, because the project is under a rewrite process.
-=======
 Here is where you will find all the technical documentation for `Canyon-SQL`.
 You can read it [by clicking this link](https://zerodaycode.github.io/canyon-book/)
 
@@ -73,5 +39,4 @@
 
 Every crate listed above is an `async` based crate, in line with the guidelines of the `Canyon-SQL` design.
 
-There are plans for include more databases engines.
->>>>>>> 03af1b45
+There are plans for include more databases engines.