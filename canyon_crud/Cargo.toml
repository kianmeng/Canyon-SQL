[package]
name = "canyon_crud"
<<<<<<< HEAD
version = "0.0.1"
=======
version = "0.1.0"
>>>>>>> 03af1b45
edition = "2021"
documentation = "https://zerodaycode.github.io/canyon-book/"
homepage = "https://github.com/zerodaycode/Canyon-SQL"
readme = "../README.md"
license = "MIT"
description = "A Rust ORM and QueryBuilder"

[dependencies]
chrono = { version = "0.4", features = ["serde"] }
async-trait = { version = "0.1.50" }

<<<<<<< HEAD
canyon_connection = { version = "0.0.1", path = "../canyon_connection" }
=======
canyon_connection = { version = "0.1.0", path = "../canyon_connection" }
>>>>>>> 03af1b45
<|MERGE_RESOLUTION|>--- conflicted
+++ resolved
@@ -1,10 +1,6 @@
 [package]
 name = "canyon_crud"
-<<<<<<< HEAD
-version = "0.0.1"
-=======
 version = "0.1.0"
->>>>>>> 03af1b45
 edition = "2021"
 documentation = "https://zerodaycode.github.io/canyon-book/"
 homepage = "https://github.com/zerodaycode/Canyon-SQL"
@@ -16,8 +12,4 @@
 chrono = { version = "0.4", features = ["serde"] }
 async-trait = { version = "0.1.50" }
 
-<<<<<<< HEAD
-canyon_connection = { version = "0.0.1", path = "../canyon_connection" }
-=======
-canyon_connection = { version = "0.1.0", path = "../canyon_connection" }
->>>>>>> 03af1b45
+canyon_connection = { version = "0.1.0", path = "../canyon_connection" }