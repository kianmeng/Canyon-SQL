use std::{fmt::Debug, marker::PhantomData};

use crate::{
<<<<<<< HEAD
    bounds::QueryParameters,
=======
    bounds::QueryParameter,
>>>>>>> 03af1b45
    crud::{CrudOperations, Transaction},
    mapper::RowMapper,
};

/// Holds a sql sentence details
#[derive(Debug, Clone)]
pub struct Query<'a, T: CrudOperations<T> + Transaction<T> + RowMapper<T>> {
    pub sql: String,
<<<<<<< HEAD
    pub params: Vec<&'a dyn QueryParameters<'a>>,
=======
    pub params: Vec<&'a dyn QueryParameter<'a>>,
>>>>>>> 03af1b45
    marker: PhantomData<T>,
}

impl<'a, T> Query<'a, T>
where
    T: CrudOperations<T> + Transaction<T> + RowMapper<T>,
{
    pub fn new(sql: String) -> Query<'a, T> {
        Self {
            sql,
            params: vec![],
            marker: PhantomData,
        }
    }
}<|MERGE_RESOLUTION|>--- conflicted
+++ resolved
@@ -1,11 +1,7 @@
 use std::{fmt::Debug, marker::PhantomData};
 
 use crate::{
-<<<<<<< HEAD
-    bounds::QueryParameters,
-=======
     bounds::QueryParameter,
->>>>>>> 03af1b45
     crud::{CrudOperations, Transaction},
     mapper::RowMapper,
 };
@@ -14,11 +10,7 @@
 #[derive(Debug, Clone)]
 pub struct Query<'a, T: CrudOperations<T> + Transaction<T> + RowMapper<T>> {
     pub sql: String,
-<<<<<<< HEAD
-    pub params: Vec<&'a dyn QueryParameters<'a>>,
-=======
     pub params: Vec<&'a dyn QueryParameter<'a>>,
->>>>>>> 03af1b45
     marker: PhantomData<T>,
 }
 
