use std::fmt::Display;

use async_trait::async_trait;
use canyon_connection::canyon_database_connector::DatabaseType;
use canyon_connection::CACHED_DATABASE_CONN;

<<<<<<< HEAD
use crate::bounds::QueryParameters;
=======
use crate::bounds::QueryParameter;
>>>>>>> 03af1b45
use crate::mapper::RowMapper;
use crate::query_elements::query_builder::{
    DeleteQueryBuilder, SelectQueryBuilder, UpdateQueryBuilder,
};
use crate::result::DatabaseResult;

/// This traits defines and implements a query against a database given
/// an statemt `stmt` and the params to pass the to the client.
///
/// It returns a [`DatabaseResult`], which is the core Canyon type to wrap
/// the result of the query and, if the user desires,
/// automatically map it to an struct.
#[async_trait]
#[allow(clippy::question_mark)]
pub trait Transaction<T> {
    /// Performs a query against the targeted database by the selected datasource.
    ///
    /// No datasource means take the entry zero
    async fn query<'a, S, Z>(
        stmt: S,
        params: Z,
        datasource_name: &'a str,
    ) -> Result<DatabaseResult<T>, Box<(dyn std::error::Error + Sync + Send + 'static)>>
    where
        S: AsRef<str> + Display + Sync + Send + 'a,
<<<<<<< HEAD
        Z: AsRef<[&'a dyn QueryParameters<'a>]> + Sync + Send + 'a,
=======
        Z: AsRef<[&'a dyn QueryParameter<'a>]> + Sync + Send + 'a,
>>>>>>> 03af1b45
    {
        let guarded_cache = CACHED_DATABASE_CONN.lock().await;

        let database_conn = if datasource_name.is_empty() {
            guarded_cache
                .values()
                .next()
                .expect("No default datasource found. Check your `canyon.toml` file")
        } else {
            guarded_cache.get(datasource_name)
                .unwrap_or_else(||
                    panic!("Canyon couldn't find a datasource in the pool with the argument provided: {datasource_name}"
                ))
        };

        match database_conn.database_type {
            DatabaseType::PostgreSql => {
                postgres_query_launcher::launch::<T>(
                    database_conn,
                    stmt.to_string(),
                    params.as_ref(),
                )
                .await
            }
            DatabaseType::SqlServer => {
                sqlserver_query_launcher::launch::<T, Z>(
                    database_conn,
                    &mut stmt.to_string(),
                    params,
                )
                .await
            }
        }
    }
}

/// *CrudOperations* it's the core part of Canyon-SQL.
///
/// Here it's defined and implemented every CRUD operation
/// that the user has available, just by deriving the `CanyonCrud`
/// derive macro when a struct contains the annotation.
///
/// Also, this traits needs that the type T over what it's generified
/// to implement certain types in order to work correctly.
///
/// The most notorious one it's the [`RowMapper<T>`] one, which allows
/// Canyon to directly maps database results into structs.
///
/// See it's definition and docs to see the implementations.
/// Also, you can find the written macro-code that performs the auto-mapping
/// in the *canyon_sql::canyon_macros* crates, on the root of this project.
#[async_trait]
pub trait CrudOperations<T>: Transaction<T>
where
    T: CrudOperations<T> + RowMapper<T>,
{
    async fn find_all<'a>() -> Result<Vec<T>, Box<(dyn std::error::Error + Send + Sync + 'static)>>;

    async fn find_all_datasource<'a>(
        datasource_name: &'a str,
    ) -> Result<Vec<T>, Box<(dyn std::error::Error + Send + Sync + 'static)>>;

    async fn find_all_unchecked<'a>() -> Vec<T>;

    async fn find_all_unchecked_datasource<'a>(datasource_name: &'a str) -> Vec<T>;

    fn select_query<'a>() -> SelectQueryBuilder<'a, T>;

    fn select_query_datasource(datasource_name: &str) -> SelectQueryBuilder<'_, T>;

    async fn count() -> Result<i64, Box<(dyn std::error::Error + Send + Sync + 'static)>>;

    async fn count_datasource<'a>(
        datasource_name: &'a str,
    ) -> Result<i64, Box<(dyn std::error::Error + Send + Sync + 'static)>>;

    async fn find_by_pk<'a>(
<<<<<<< HEAD
        value: &'a dyn QueryParameters<'a>,
    ) -> Result<Option<T>, Box<(dyn std::error::Error + Send + Sync + 'static)>>;

    async fn find_by_pk_datasource<'a>(
        value: &'a dyn QueryParameters<'a>,
=======
        value: &'a dyn QueryParameter<'a>,
    ) -> Result<Option<T>, Box<(dyn std::error::Error + Send + Sync + 'static)>>;

    async fn find_by_pk_datasource<'a>(
        value: &'a dyn QueryParameter<'a>,
>>>>>>> 03af1b45
        datasource_name: &'a str,
    ) -> Result<Option<T>, Box<(dyn std::error::Error + Send + Sync + 'static)>>;

    async fn insert<'a>(
        &mut self,
    ) -> Result<(), Box<dyn std::error::Error + Sync + std::marker::Send>>;

    async fn insert_datasource<'a>(
        &mut self,
        datasource_name: &'a str,
    ) -> Result<(), Box<dyn std::error::Error + Sync + std::marker::Send>>;

    async fn multi_insert<'a>(
        instances: &'a mut [&'a mut T],
    ) -> Result<(), Box<(dyn std::error::Error + Send + Sync + 'static)>>;

    async fn multi_insert_datasource<'a>(
        instances: &'a mut [&'a mut T],
        datasource_name: &'a str,
    ) -> Result<(), Box<(dyn std::error::Error + Send + Sync + 'static)>>;

    async fn update(&self) -> Result<(), Box<dyn std::error::Error + Sync + std::marker::Send>>;

    async fn update_datasource<'a>(
        &self,
        datasource_name: &'a str,
    ) -> Result<(), Box<dyn std::error::Error + Sync + std::marker::Send>>;

    fn update_query<'a>() -> UpdateQueryBuilder<'a, T>;

    fn update_query_datasource(datasource_name: &str) -> UpdateQueryBuilder<'_, T>;

    async fn delete(&self) -> Result<(), Box<dyn std::error::Error + Sync + std::marker::Send>>;

    async fn delete_datasource<'a>(
        &self,
        datasource_name: &'a str,
    ) -> Result<(), Box<dyn std::error::Error + Sync + std::marker::Send>>;

    fn delete_query<'a>() -> DeleteQueryBuilder<'a, T>;

    fn delete_query_datasource(datasource_name: &str) -> DeleteQueryBuilder<'_, T>;
}

mod postgres_query_launcher {
<<<<<<< HEAD
    use crate::bounds::QueryParameters;
=======
    use crate::bounds::QueryParameter;
>>>>>>> 03af1b45
    use crate::result::DatabaseResult;
    use canyon_connection::canyon_database_connector::DatabaseConnection;

    pub async fn launch<'a, T>(
        db_conn: &DatabaseConnection,
        // datasource_name: &str,
        stmt: String,
<<<<<<< HEAD
        params: &'a [&'_ dyn QueryParameters<'_>],
=======
        params: &'a [&'_ dyn QueryParameter<'_>],
>>>>>>> 03af1b45
    ) -> Result<DatabaseResult<T>, Box<(dyn std::error::Error + Send + Sync + 'static)>> {
        let mut m_params = Vec::new();
        for param in params {
            m_params.push(param.as_postgres_param());
        }

        let query_result = db_conn
            .postgres_connection
            .as_ref()
            .unwrap()
            .client
            .query(&stmt, m_params.as_slice())
            .await;

        if let Err(error) = query_result {
            Err(Box::new(error))
        } else {
            Ok(DatabaseResult::new_postgresql(
                query_result.expect("A really bad error happened querying PostgreSQL"),
            ))
        }
    }
}

mod sqlserver_query_launcher {
    use std::mem::transmute;

    use canyon_connection::tiberius::Row;

    use crate::{
<<<<<<< HEAD
        bounds::QueryParameters,
=======
        bounds::QueryParameter,
>>>>>>> 03af1b45
        canyon_connection::{canyon_database_connector::DatabaseConnection, tiberius::Query},
        result::DatabaseResult,
    };

    pub async fn launch<'a, T, Z>(
        db_conn: &&mut DatabaseConnection,
        stmt: &mut String,
        params: Z,
    ) -> Result<DatabaseResult<T>, Box<(dyn std::error::Error + Send + Sync + 'static)>>
    where
<<<<<<< HEAD
        Z: AsRef<[&'a dyn QueryParameters<'a>]> + Sync + Send + 'a,
=======
        Z: AsRef<[&'a dyn QueryParameter<'a>]> + Sync + Send + 'a,
>>>>>>> 03af1b45
    {
        // Re-generate de insert statement to adecuate it to the SQL SERVER syntax to retrieve the PK value(s) after insert
        if stmt.contains("RETURNING") {
            let c = stmt.clone();
            let temp = c
                .split_once("RETURNING")
                .expect("An error happened generating an INSERT statement for a SQL SERVER client");
            let temp2 = temp.0.split_once("VALUES").expect(
                "An error happened generating an INSERT statement for a SQL SERVER client [1]",
            );

            *stmt = format!(
                "{} OUTPUT inserted.{} VALUES {}",
                temp2.0.trim(),
                temp.1.trim(),
                temp2.1.trim()
            );
        }

        let mut mssql_query = Query::new(stmt.to_owned().replace('$', "@P"));
        params
            .as_ref()
            .iter()
            .for_each(|param| mssql_query.bind(*param));

        #[allow(mutable_transmutes)]
        let _results: Vec<Row> = mssql_query
            .query(
                unsafe { transmute::<&DatabaseConnection, &mut DatabaseConnection>(db_conn) }
                    .sqlserver_connection
                    .as_mut()
                    .expect("Error querying the MSSQL database")
                    .client,
            )
            .await?
            .into_results()
            .await?
            .into_iter()
            .flatten()
            .collect::<Vec<_>>();

        Ok(DatabaseResult::new_sqlserver(_results))
    }
}<|MERGE_RESOLUTION|>--- conflicted
+++ resolved
@@ -4,11 +4,7 @@
 use canyon_connection::canyon_database_connector::DatabaseType;
 use canyon_connection::CACHED_DATABASE_CONN;
 
-<<<<<<< HEAD
-use crate::bounds::QueryParameters;
-=======
 use crate::bounds::QueryParameter;
->>>>>>> 03af1b45
 use crate::mapper::RowMapper;
 use crate::query_elements::query_builder::{
     DeleteQueryBuilder, SelectQueryBuilder, UpdateQueryBuilder,
@@ -34,11 +30,7 @@
     ) -> Result<DatabaseResult<T>, Box<(dyn std::error::Error + Sync + Send + 'static)>>
     where
         S: AsRef<str> + Display + Sync + Send + 'a,
-<<<<<<< HEAD
-        Z: AsRef<[&'a dyn QueryParameters<'a>]> + Sync + Send + 'a,
-=======
         Z: AsRef<[&'a dyn QueryParameter<'a>]> + Sync + Send + 'a,
->>>>>>> 03af1b45
     {
         let guarded_cache = CACHED_DATABASE_CONN.lock().await;
 
@@ -116,19 +108,11 @@
     ) -> Result<i64, Box<(dyn std::error::Error + Send + Sync + 'static)>>;
 
     async fn find_by_pk<'a>(
-<<<<<<< HEAD
-        value: &'a dyn QueryParameters<'a>,
-    ) -> Result<Option<T>, Box<(dyn std::error::Error + Send + Sync + 'static)>>;
-
-    async fn find_by_pk_datasource<'a>(
-        value: &'a dyn QueryParameters<'a>,
-=======
         value: &'a dyn QueryParameter<'a>,
     ) -> Result<Option<T>, Box<(dyn std::error::Error + Send + Sync + 'static)>>;
 
     async fn find_by_pk_datasource<'a>(
         value: &'a dyn QueryParameter<'a>,
->>>>>>> 03af1b45
         datasource_name: &'a str,
     ) -> Result<Option<T>, Box<(dyn std::error::Error + Send + Sync + 'static)>>;
 
@@ -174,11 +158,7 @@
 }
 
 mod postgres_query_launcher {
-<<<<<<< HEAD
-    use crate::bounds::QueryParameters;
-=======
     use crate::bounds::QueryParameter;
->>>>>>> 03af1b45
     use crate::result::DatabaseResult;
     use canyon_connection::canyon_database_connector::DatabaseConnection;
 
@@ -186,11 +166,7 @@
         db_conn: &DatabaseConnection,
         // datasource_name: &str,
         stmt: String,
-<<<<<<< HEAD
-        params: &'a [&'_ dyn QueryParameters<'_>],
-=======
         params: &'a [&'_ dyn QueryParameter<'_>],
->>>>>>> 03af1b45
     ) -> Result<DatabaseResult<T>, Box<(dyn std::error::Error + Send + Sync + 'static)>> {
         let mut m_params = Vec::new();
         for param in params {
@@ -221,11 +197,7 @@
     use canyon_connection::tiberius::Row;
 
     use crate::{
-<<<<<<< HEAD
-        bounds::QueryParameters,
-=======
         bounds::QueryParameter,
->>>>>>> 03af1b45
         canyon_connection::{canyon_database_connector::DatabaseConnection, tiberius::Query},
         result::DatabaseResult,
     };
@@ -236,11 +208,7 @@
         params: Z,
     ) -> Result<DatabaseResult<T>, Box<(dyn std::error::Error + Send + Sync + 'static)>>
     where
-<<<<<<< HEAD
-        Z: AsRef<[&'a dyn QueryParameters<'a>]> + Sync + Send + 'a,
-=======
         Z: AsRef<[&'a dyn QueryParameter<'a>]> + Sync + Send + 'a,
->>>>>>> 03af1b45
     {
         // Re-generate de insert statement to adecuate it to the SQL SERVER syntax to retrieve the PK value(s) after insert
         if stmt.contains("RETURNING") {
